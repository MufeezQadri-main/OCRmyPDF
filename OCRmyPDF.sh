--- conflicted
+++ resolved
@@ -153,12 +153,7 @@
 fld=$(basename "$FILE_INPUT_PDF" | sed 's/[.][^.]*//')
 TMP_FLD="./tmp/$today.filename.$fld"
 FILE_TMP="$TMP_FLD/tmp.txt"						# temporary file with a very short lifetime (may be used for several things)
-<<<<<<< HEAD
 FILE_PAGES_INFO="$TMP_FLD/pages-info.txt"				# for each page: page #; width in pt; height in pt
-FILES_OCRed_PDFS="${TMP_FLD}/*-ocred.pdf"				# string matching all 1 page PDF files that need to be merged
-=======
-FILE_SIZE_PAGES="$TMP_FLD/page-sizes.txt"				# size in pt of the respective page of the input PDF file
->>>>>>> ab536d56
 FILE_OUTPUT_PDF_CAT="${TMP_FLD}/ocred.pdf"				# concatenated OCRed PDF files
 FILE_OUTPUT_PDFA_WO_META="${TMP_FLD}/ocred-pdfa-wo-metadata.pdf"	# PDFA file before appending metadata
 FILE_VALIDATION_LOG="${TMP_FLD}/pdf_validation.log"			# log file containing the results of the validation of the PDF/A file
