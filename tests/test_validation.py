--- conflicted
+++ resolved
@@ -242,7 +242,6 @@
         )
 
 
-<<<<<<< HEAD
 def test_optional_program_recommended(caplog):
     caplog.clear()
 
@@ -262,10 +261,10 @@
             (loglevel == logging.WARNING and "recommended" in msg)
             for _logger_name, loglevel, msg in caplog.record_tuples
         )
-=======
+
+
 def test_pagesegmode_warning(caplog):
     opts = make_opts(tesseract_pagesegmode='0')
     plugin_manager = get_plugin_manager(opts.plugins)
     vd.check_options(opts, plugin_manager)
-    assert 'disable OCR' in caplog.text
->>>>>>> 0f942fb7
+    assert 'disable OCR' in caplog.text