--- conflicted
+++ resolved
@@ -88,8 +88,6 @@
             "after timeout. This is a separate timeout from --tesseract-timeout "
             "because these operations are not as expensive as OCR."
         ),
-<<<<<<< HEAD
-=======
     )
     tess.add_argument(
         '--tesseract-downsample-large-images',
@@ -103,7 +101,6 @@
             "on the page in question. This argument should be used with a high value "
             "of --tesseract-timeout to ensure Tesseract has enough to time."
         ),
->>>>>>> 4f604591
     )
     tess.add_argument(
         '--user-words',
