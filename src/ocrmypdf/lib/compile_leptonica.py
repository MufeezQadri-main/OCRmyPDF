--- conflicted
+++ resolved
@@ -72,8 +72,6 @@
 };
 typedef struct Box    BOX;
 
-<<<<<<< HEAD
-=======
 
 /*! Pdf formatted encoding types */
 enum {
@@ -100,12 +98,23 @@
     l_int32            spp;          /*!< samples/pixel; typ. 1 or 3          */
     l_int32            minisblack;   /*!< tiff g4 photometry                  */
     l_int32            predictor;    /*!< flate data has PNG predictors       */
+    size_t             nbytescomp;   /*!< number of compressed bytes          */
+    char              *data85;       /*!< ascii85-encoded gzipped raster data */
+    size_t             nbytes85;     /*!< number of ascii85 encoded bytes     */
+    char              *cmapdata85;   /*!< ascii85-encoded uncompressed cmap   */
+    char              *cmapdatahex;  /*!< hex pdf array for the cmap          */
+    l_int32            ncolors;      /*!< number of colors in cmap            */
+    l_int32            w;            /*!< image width                         */
+    l_int32            h;            /*!< image height                        */
+    l_int32            bps;          /*!< bits/sample; typ. 1, 2, 4 or 8      */
+    l_int32            spp;          /*!< samples/pixel; typ. 1 or 3          */
+    l_int32            minisblack;   /*!< tiff g4 photometry                  */
+    l_int32            predictor;    /*!< flate data has PNG predictors       */
     size_t             nbytes;       /*!< number of uncompressed raster bytes */
     l_int32            res;          /*!< resolution (ppi)                    */
 };
 typedef struct L_Compressed_Data L_COMP_DATA;
 
->>>>>>> e046f706
 enum {
     REMOVE_CMAP_TO_BINARY = 0,     /*!< remove colormap for conv to 1 bpp  */
     REMOVE_CMAP_TO_GRAYSCALE = 1,  /*!< remove colormap for conv to 8 bpp  */
@@ -114,7 +123,6 @@
     REMOVE_CMAP_BASED_ON_SRC = 4   /*!< remove depending on src format     */
 };
 
-<<<<<<< HEAD
 /*! Access and storage flags */
 enum {
     L_NOCOPY = 0,     /*!< do not copy the object; do not delete the ptr  */
@@ -124,8 +132,6 @@
     L_COPY_CLONE = 3  /*!< make a new array object (e.g., pixa) and fill  */
                       /*!< the array with clones (e.g., pix)              */
 };
-=======
->>>>>>> e046f706
 
 """)
 
@@ -282,12 +288,10 @@
 pixInvert(PIX * pixd,
           PIX * pixs);
 
-<<<<<<< HEAD
 PIX *
 pixRemoveColormapGeneral(PIX     *pixs,
                          l_int32  type,
                          l_int32  ifnocmap);
-=======
 
 l_int32
 pixGenerateCIData(PIX           *pixs,
@@ -302,9 +306,6 @@
                        l_int32 quality, 
                        L_COMP_DATA **pcid);
 
-
->>>>>>> e046f706
-
 void                 
 boxDestroy(BOX  **pbox);
 
