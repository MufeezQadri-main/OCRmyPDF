# SPDX-FileCopyrightText: 2022 James R. Barlow
# SPDX-License-Identifier: MPL-2.0

"""Interface to Ghostscript executable"""

from __future__ import annotations

import logging
import os
import re
import sys
from io import BytesIO
from os import fspath
from pathlib import Path
from subprocess import PIPE, CalledProcessError

from PIL import Image, UnidentifiedImageError

from ocrmypdf.exceptions import SubprocessOutputError
from ocrmypdf.helpers import Resolution
from ocrmypdf.subprocess import get_version, run, run_polling_stderr

# Remove this workaround when we require Pillow >= 10
try:
    Transpose = Image.Transpose  # type: ignore
except AttributeError:
    # Pillow 9 shim
    Transpose = Image  # type: ignore

log = logging.getLogger(__name__)

# Most reliable what to get the bitness of Python interpreter, according to Python docs
_IS_64BIT = sys.maxsize > 2**32

_GSWIN = None
if os.name == 'nt':
    if _IS_64BIT:
        _GSWIN = 'gswin64c'
    else:
        _GSWIN = 'gswin32c'

GS = _GSWIN if _GSWIN else 'gs'
del _GSWIN


def version():
    return get_version(GS)


def _gs_error_reported(stream) -> bool:
    match = re.search(r'error', stream, flags=re.IGNORECASE)
    return bool(match)


def rasterize_pdf(
    input_file: os.PathLike,
    output_file: os.PathLike,
    *,
    raster_device: str,
    raster_dpi: Resolution,
    pageno: int = 1,
    page_dpi: Resolution | None = None,
    rotation: int | None = None,
    filter_vector: bool = False,
):
    """Rasterize one page of a PDF at resolution raster_dpi in canvas units."""
    raster_dpi = raster_dpi.round(6)
    if not page_dpi:
        page_dpi = raster_dpi

    args_gs = (
        [
            GS,
            '-dQUIET',
            '-dSAFER',
            '-dBATCH',
            '-dNOPAUSE',
            '-dInterpolateControl=-1',
            f'-sDEVICE={raster_device}',
            f'-dFirstPage={pageno}',
            f'-dLastPage={pageno}',
            f'-r{raster_dpi.x:f}x{raster_dpi.y:f}',
        ]
        + (['-dFILTERVECTOR'] if filter_vector else [])
        + [
            '-o',
            '-',
            '-sstdout=%stderr',  # Literal %s, not string interpolation
            '-dAutoRotatePages=/None',  # Probably has no effect on raster
            '-f',
            fspath(input_file),
        ]
    )

    try:
        p = run(args_gs, stdout=PIPE, stderr=PIPE, check=True)
    except CalledProcessError as e:
        log.error(e.stderr.decode(errors='replace'))
        raise SubprocessOutputError('Ghostscript rasterizing failed') from e
    else:
        stderr = p.stderr.decode(errors='replace')
        if _gs_error_reported(stderr):
            log.error(stderr)

    try:
        with Image.open(BytesIO(p.stdout)) as im:
            if rotation is not None:
                log.debug("Rotating output by %i", rotation)
                # rotation is a clockwise angle and Image.ROTATE_* is
                # counterclockwise so this cancels out the rotation
                if rotation == 90:
                    im = im.transpose(Transpose.ROTATE_90)
                elif rotation == 180:
                    im = im.transpose(Transpose.ROTATE_180)
                elif rotation == 270:
                    im = im.transpose(Transpose.ROTATE_270)
                if rotation % 180 == 90:
                    page_dpi = page_dpi.flip_axis()
            im.save(fspath(output_file), dpi=page_dpi)
    except UnidentifiedImageError:
        log.error(
            f"Ghostscript (using {raster_device} at {raster_dpi} dpi) produced "
            "an invalid page image file."
        )
        raise


class GhostscriptFollower:
    """Parses the output of Ghostscript and uses it to update the progress bar."""

    re_process = re.compile(r"Processing pages \d+ through (\d+).")
    re_page = re.compile(r"Page (\d+)")

    def __init__(self, progressbar_class):
        self.count = 0
        self.progressbar_class = progressbar_class
        self.progressbar = None

    def __call__(self, line):
        if not self.progressbar_class:
            return
        if not self.progressbar:
            m = self.re_process.match(line.strip())
            if m:
                self.count = int(m.group(1))
                self.progressbar = self.progressbar_class(
                    total=self.count, desc="PDF/A conversion", unit='page'
                )
                return
        else:
            if self.re_page.match(line.strip()):
                self.progressbar.update()


def generate_pdfa(
    pdf_pages,
    output_file: os.PathLike,
    *,
    compression: str,
    pdf_version: str = '1.5',
    pdfa_part: str = '2',
    progressbar_class=None,
):
    # Ghostscript's compression is all or nothing. We can either force all images
    # to JPEG, force all to Flate/PNG, or let it decide how to encode the images.
    # In most case it's best to let it decide.
    compression_args = []
    if compression == 'jpeg':
        compression_args = [
            "-dAutoFilterColorImages=false",
            "-dColorImageFilter=/DCTEncode",
            "-dAutoFilterGrayImages=false",
            "-dGrayImageFilter=/DCTEncode",
        ]
    elif compression == 'lossless':
        compression_args = [
            "-dAutoFilterColorImages=false",
            "-dColorImageFilter=/FlateEncode",
            "-dAutoFilterGrayImages=false",
            "-dGrayImageFilter=/FlateEncode",
        ]
    else:
        compression_args = [
            "-dAutoFilterColorImages=true",
            "-dAutoFilterGrayImages=true",
        ]

    strategy = 'LeaveColorUnchanged'
    gs_version = version()
<<<<<<< HEAD
    if gs_version == '9.56.0':
        # 9.56.0 introduced a new rendering mode that breaks our OCR
=======
    strategy = ('/' + strategy) if gs_version < '9.19' else strategy

    if gs_version == '9.23':
        # 9.23: added JPEG passthrough as a new feature, but with a bug that
        # incorrectly formats some images. Fixed as of 9.24. So we disable this
        # feature for 9.23.
        # https://bugs.ghostscript.com/show_bug.cgi?id=699216
        compression_args.append('-dPassThroughJPEGImages=false')
    elif gs_version == '9.56.0':
        # 9.56.0 breaks our OCR, should be fixed in 9.56.1
        # https://bugs.ghostscript.com/show_bug.cgi?id=705187
>>>>>>> 2c99c89e
        compression_args.append('-dNEWPDF=false')

    # nb no need to specify ProcessColorModel when ColorConversionStrategy
    # is set; see:
    # https://bugs.ghostscript.com/show_bug.cgi?id=699392
    args_gs = (
        [
            GS,
            "-dBATCH",
            "-dNOPAUSE",
            "-dSAFER",
            "-dCompatibilityLevel=" + str(pdf_version),
            "-sDEVICE=pdfwrite",
            "-dAutoRotatePages=/None",
            "-sColorConversionStrategy=" + strategy,
        ]
        + compression_args
        + [
            "-dJPEGQ=95",
            "-dPDFA=" + pdfa_part,
            "-dPDFACompatibilityPolicy=1",
            "-o",
            "-",
            "-sstdout=%stderr",  # Literal %s, not string interpolation
        ]
    )
    args_gs.extend(fspath(s) for s in pdf_pages)  # Stringify Path objs

    try:
        with Path(output_file).open('wb') as output:
            p = run_polling_stderr(
                args_gs,
                stdout=output,
                stderr=PIPE,
                check=True,
                text=True,
                encoding='utf-8',
                errors='replace',
                callback=GhostscriptFollower(progressbar_class),
            )
    except CalledProcessError as e:
        # Ghostscript does not change return code when it fails to create
        # PDF/A - check PDF/A status elsewhere
        log.error(e.stderr)
        raise SubprocessOutputError('Ghostscript PDF/A rendering failed') from e
    else:
        stderr = p.stderr
        # If there is an error we log the whole stderr, except for filtering
        # duplicates.
        if _gs_error_reported(stderr):
            last_part = None
            repcount = 0
            for part in stderr.split('****'):
                if part != last_part:
                    if repcount > 1:
                        log.error(f"(previous error message repeated {repcount} times)")
                        repcount = 0
                    log.error(part)
                else:
                    repcount += 1
                last_part = part<|MERGE_RESOLUTION|>--- conflicted
+++ resolved
@@ -187,22 +187,9 @@
 
     strategy = 'LeaveColorUnchanged'
     gs_version = version()
-<<<<<<< HEAD
     if gs_version == '9.56.0':
-        # 9.56.0 introduced a new rendering mode that breaks our OCR
-=======
-    strategy = ('/' + strategy) if gs_version < '9.19' else strategy
-
-    if gs_version == '9.23':
-        # 9.23: added JPEG passthrough as a new feature, but with a bug that
-        # incorrectly formats some images. Fixed as of 9.24. So we disable this
-        # feature for 9.23.
-        # https://bugs.ghostscript.com/show_bug.cgi?id=699216
-        compression_args.append('-dPassThroughJPEGImages=false')
-    elif gs_version == '9.56.0':
         # 9.56.0 breaks our OCR, should be fixed in 9.56.1
         # https://bugs.ghostscript.com/show_bug.cgi?id=705187
->>>>>>> 2c99c89e
         compression_args.append('-dNEWPDF=false')
 
     # nb no need to specify ProcessColorModel when ColorConversionStrategy
