--- conflicted
+++ resolved
@@ -1,18 +1,9 @@
 # requirements.txt can be used to replicate the developer's build environment
 # setup.py lists a separate set of requirements that are looser to simplify
 # installation
-<<<<<<< HEAD
 ruffus == 2.6.3
 Pillow == 3.4.2
 reportlab == 3.3.0
 PyPDF2 == 1.26
 img2pdf == 0.2.1
-cffi == 1.9.1
-=======
-ruffus==2.6.3
-Pillow==4.0.0
-reportlab==3.3.0
-PyPDF2==1.26
-img2pdf==0.2.1
-cffi==1.9.1
->>>>>>> 48269239
+cffi == 1.9.1